# Functions for generating virtual images
import numpy as np
from ...io import DataCube
from ..utils import tqdmnd
# import numba as nb
import dask.array as da
import matplotlib.pyplot as plt
import warnings
import h5py

__all__ = [
    'make_circ_mask',
    'make_annular_mask',
    'make_rect_mask',
    'combine_masks',
    'plot_mask_overlay',
    'get_virtualimage',
    '_get_virtualimage_rect_old',
    '_get_virtualimage_circ_old',
    '_get_virtualimage_ann_old',
    '_infer_image_type_from_geometry',
    '_get_virtualimage_from_mask_dask', 
    '_get_virtualimage_from_mask_einsum', 
    '_get_virtualimage_from_mask_tensordot'
    ]

<<<<<<< HEAD
def test():
    return True

def get_virtualimage_rect(datacube, xmin, xmax, ymin, ymax, verbose=True):
=======
#TODO clean up all the old code snippets - in progress
#TODO add automagic functions that will pick dask or normal depending on the array type - in progress 
#TODO add alias names for get get_BF, get_ADF? 
#TODO Work out how to handle name space to access underlying __functions__, use __all__ or something like that 

#### Mask Making Functions ####
# lifted from py4DSTEM old funcs
#TODO Add symmetry mask maker, e.g. define one spot, add symmetry related reflections 
#TODO Add multiple mask maker, e.g. given list of coordinate tuples create circular masks at each point
#TODO Add assertion statements 
def make_circ_mask(datacube, geometry, return_crop_vals=False):
>>>>>>> 989c5fb1
    """
    Make a circular boolean mask centered at (x0,y0) and with radius R
    in the diffraction plane. The mask returned is the same shape as each diffraction slice.
    If return_crop_vals is True, then they can be used to acceleate.  
    Args:
        datacube (DataCube):
        geometry (2-tuple): (center,radius), where center is the 2-tuple (qx0,qy0),
        and radius is a number
        return_crop_vals (Boolean): boolean toggle to return indicies for cropping diffraction pattern
    Returns:
        (2D array): Boolean mask
        (tuple) : index values for croping diffraction pattern (xmin,xmax,ymin,ymax)
    """
    assert isinstance(datacube, DataCube)

    (x0,y0),R = geometry

    xmin,xmax = max(0,int(np.floor(x0-R))),min(datacube.Q_Nx,int(np.ceil(x0+R)))
    ymin,ymax = max(0,int(np.round(y0-R))),min(datacube.Q_Ny,int(np.ceil(y0+R)))

    xsize,ysize = xmax-xmin,ymax-ymin
    x0_s,y0_s = x0-xmin,y0-ymin
    mask = np.fromfunction(lambda x,y: ((x-x0_s+0.5)**2 + (y-y0_s+0.5)**2) < R**2, (xsize,ysize)) # Avoids making meshgrids
    
    
    full_mask = np.zeros(shape=datacube.data.shape[2:], dtype=np.bool_)
    full_mask[xmin:xmax,ymin:ymax] = mask


    # full mask is same size as each diffraction slice. 
    # If the xmin, xmax, ymin, ymax are returned index values are returned, they could be used when indexing values. 
    if return_crop_vals:
        return full_mask, (xmin,xmax,ymin,ymax)
    else:
        return full_mask

def make_annular_mask(datacube, geometry):
    """
    Make an annular boolean mask centered at (x0,y0), with inner/outer
    radii of Ri/Ro.
    Args:
        datacube (DataCube):
        geometry (2-tuple): (center,radii), where center is the 2-tuple (qx0,qy0),
        and radii is the 2-tuple (ri,ro)
    Returns:
        (2D array): Boolean mask
    """
    
    (x0,y0),(Ri,Ro) = geometry

    assert isinstance(datacube, DataCube)
    assert Ro>Ri, "Inner radius must be smaller than outer radius"

    xmin,xmax = max(0,int(np.floor(x0-Ro))),min(datacube.Q_Nx,int(np.ceil(x0+Ro)))
    ymin,ymax = max(0,int(np.round(y0-Ro))),min(datacube.Q_Ny,int(np.ceil(y0+Ro)))

    xsize,ysize = xmax-xmin,ymax-ymin
    x0_s,y0_s = x0-xmin,y0-ymin
    mask_o = np.fromfunction(lambda x,y: ((x-x0_s+0.5)**2 + (y-y0_s+0.5)**2) < Ro**2, (xsize,ysize))
    mask_i = np.fromfunction(lambda x,y: ((x-x0_s+0.5)**2 + (y-y0_s+0.5)**2) < Ri**2, (xsize,ysize))
    mask = np.logical_xor(mask_o,mask_i)
    
    
    full_mask = np.zeros(shape=datacube.data.shape[2:], dtype=np.bool_)
    full_mask[xmin:xmax,ymin:ymax] = mask
    return full_mask

def make_rect_mask(datacube, geometry, return_crop_vals=False):
    """
    Make a rectangular boolean mask with limits (xmin,xmax,ymin,ymax)
    in the diffraction plane. Floating point limits will be rounded and cast to ints.
    
    Args:
        datacube (DataCube):
        geometry (4-tuple of ints): (qxmin,qxmax,qymin,qymax)
        return_crop_vals (Boolean): boolean toggle to return indicies for cropping diffraction pattern
    Returns:
        (2D array): Boolean mask
        (tuple) : index values for croping diffraction pattern (xmin,xmax,ymin,ymax)
    """
<<<<<<< HEAD
    assert isinstance(datacube, DataCube)
=======

    xmin,xmax,ymin,ymax = geometry

    assert isinstance(datacube, DataCube)

>>>>>>> 989c5fb1
    xmin,xmax = max(0,int(np.round(xmin))),min(datacube.Q_Nx,int(np.round(xmax)))
    ymin,ymax = max(0,int(np.round(ymin))),min(datacube.Q_Ny,int(np.round(ymax)))

    
    full_mask = np.zeros(shape=datacube.data.shape[2:], dtype=np.bool_)
    full_mask[xmin:xmax,ymin:ymax] = True
    
    if return_crop_vals:
        return full_mask, (xmin, xmax, ymin, ymax)
    else:
        return full_mask

# TODO add logical_and, logical_not functions as well? 
def combine_masks(masks, operator='or'):
    """
    Function to combine multiple masks into single boolean mask, using np.logical_or , np.logical_xor functions. 

    Args:
        masks (list,tuple): collection of 2D boolean masks
        operator (str): choice of operator either (or, xor) defaults to 'or'  
    
    Returns:
        (2D array): Boolean mask
    """
    assert(operator.lower() in ('or', 'xor')), 'specified operator not supported, must be "or" or "xor"'

    if operator.lower() == 'or': 
        return np.logical_or.reduce(masks)
    elif operator.lower() == 'xor':
        return np.logical_xor.reduce(masks)

# REMOVE THIS ?
def plot_mask_overlay(mask, dp=None, datacube=None, reduce_func=np.mean, alpha=0.5, *args, **kwargs):
    """
    Function to plot the overaly of the mask on a diffraction slice. A diffraction slice or a datacube object may be passed to the function as dp, datacube.
    If a datacube is passed the function diffraction pattern for the dataset will be calculated (note this could be expesnive for large datasets) 

    Args:
        mask (numpy array): 2D array mask
        dp (numpy array, optional): a single 2D diffraction pattern . Defaults to None.
        datacube (py4DSTEM datacube, optional): py4DSTEM datacube object from which a mean or max diffraction pattern will be calculated. Defaults to None.
        reduce_func (str, optional): function to generate the 2D diffraction pattern from the 4D datacube. Function passed must reduce 4D datacube to 2D diffraction pattern . Defaults to np.mean.
        alpha (float, optional): [description]. Defaults to 0.5.
    """

    #TODO clean this function up and bring closer to the standard py4DSTEM way
    #check the mask is 2D
    assert mask.ndim == 2, "mask must be 2D slice"

    #check that at least one of diffraction pattern (dp) or a datacube is passed
    assert dp is not None or datacube is not None, "Must pass a diffraction pattern (dp) or datacube object"
    
    # check if the diffraction pattern is passed, if it isnt use the datacube and . 
    if dp is None:
        
        # apply the function over the first to axes
        dp = np.apply_over_axes(reduce_func, datacube.data, axes=[0,1])
        # quick check that dp is 2D and or can trivally converted to 2D i.e. (1,1,n,m)

        # assume that the last two array axis are correct
        if dp.ndim != 2 and np.all(dp.shape[:-2]) == 1:
            warnings.warn("Diffraction pattern (dp) returned from function was not 2D, but was trivially shaped (1,1,...,n,m) converting to 2D assuming last two axes are correct. This could be wrong")
            m,n = dp.shape[-2:]
            dp = dp.flat[:m*n].reshape((m,n))
        elif dp.ndim != 2 and np.all(dp.shape[:-2]) != 1:
            raise Exception("Diffraction pattern (dp) returned from function was not 2D and non-trivial to convert to 2D")
        else:
            pass
        # assert func == 'mean' or func == 'max', "func must be 'mean' or 'max' "

        # if func == 'mean':
        #     dp = datacube.data.mean(axis=(0,1))
        # elif func == 'max':
        #     dp = datacube.data.max(axis=(0,1))
    else:

        # quick check that dp is 2D and or can trivally converted to 2D i.e. (1,1,n,m)
        # assume that the last two array axis are correct
        if dp.ndim != 2 and np.all(dp.shape[:-2]) == 1:
            warnings.warn("Diffraction pattern (dp) passed was not 2D, but was trivially shaped (1,1,...,n,m) converting to 2D assuming last two axes are correct. This could be wrong")
            m,n = dp.shape[-2:]
            dp = dp.flat[:m*n].reshape((m,n))
        elif dp.ndim != 2 and np.all(dp.shape[:-2]) != 1:
            raise Exception("Diffraction pattern (dp) passed was not 2D and non-trivial to convert to 2D")
        else:
            pass

    # explicitly check the diffraction pattern is 2D should be caught above but just incase,  catch before plotting 
    assert dp.ndim == 2, "Diffraction pattern (dp) must be a 2D slice"

    #plot the diffraction pattern
    plt.imshow(dp, cmap='Greys', *args,**kwargs)
    #plot the mask overlay
    plt.imshow(mask, alpha=alpha, cmap='Reds', *args, **kwargs)
    # add a few options 
    plt.tight_layout()
    #show the plot
    plt.show()

#### End of Mask Making Features ####

#### Virtual Imaging Functions ####

##### py4DSTEM funcs V0.13.0 ####
def _get_virtualimage_rect_old(datacube, geometry, verbose=True, *args, **kwargs):
    """
    Get a virtual image using a rectagular detector.
    Args:
        datacube (DataCube):
        geometry (4-tuple of ints): (qxmin,qxmax,qymin,qymax)
    Returns:
        (2D array): the virtual image
    """
    assert(len(geometry)==4 and all([isinstance(i,(int,np.integer)) for i in geometry])), "Detector geometry was specified incorrectly, must be a set of 4 of integers"
    xmin,xmax,ymin,ymax = geometry
    assert(xmax>xmin and ymax>ymin)

    virtual_image = np.zeros((datacube.R_Nx, datacube.R_Ny))
    for rx,ry in tqdmnd(datacube.R_Nx, datacube.R_Ny,disable=not verbose):
        virtual_image[rx,ry] = np.sum(datacube.data[rx,ry,xmin:xmax,ymin:ymax])
    return virtual_image

def _get_virtualimage_circ_old(datacube, geometry, verbose=True, *args, **kwargs):
    """
    Get a virtual image using a circular detector centered at (x0,y0) and with radius R
    in the diffraction plane.
    Args:
        datacube (DataCube):
        geometry (2-tuple): (center,radius), where center is the 2-tuple (qx0,qy0),
            and radius is a number
    Returns:
        (2D array): the virtual image
    """
<<<<<<< HEAD
    assert isinstance(datacube, DataCube)
=======
    (x0,y0),R = geometry
>>>>>>> 989c5fb1
    xmin,xmax = max(0,int(np.floor(x0-R))),min(datacube.Q_Nx,int(np.ceil(x0+R)))
    ymin,ymax = max(0,int(np.round(y0-R))),min(datacube.Q_Ny,int(np.ceil(y0+R)))

    xsize,ysize = xmax-xmin,ymax-ymin
    x0_s,y0_s = x0-xmin,y0-ymin
    mask = np.fromfunction(lambda x,y: ((x-x0_s+0.5)**2 + (y-y0_s+0.5)**2) < R**2, (xsize,ysize)) # Avoids making meshgrids

    virtual_image = np.zeros((datacube.R_Nx, datacube.R_Ny))
    for rx,ry in tqdmnd(datacube.R_Nx, datacube.R_Ny, disable=not verbose):
        virtual_image[rx,ry] = np.sum(datacube.data[rx,ry,xmin:xmax,ymin:ymax]*mask)
    return virtual_image

def _get_virtualimage_ann_old(datacube, geometry, verbose=True, *args, **kwargs):
    """
    Get a virtual image using an annular detector centered at (x0,y0), with inner/outer
    radii of Ri/Ro.
    Args:
        datacube (DataCube):
        geometry (2-tuple): (center,radii), where center is the 2-tuple (qx0,qy0),
        and radii is the 2-tuple (ri,ro)
    Returns:
        (2D array): the virtual image
    """
<<<<<<< HEAD
    assert isinstance(datacube, DataCube)
=======
    (x0,y0),(Ri,Ro) = geometry
>>>>>>> 989c5fb1
    assert Ro>Ri, "Inner radius must be smaller than outer radius"
    xmin,xmax = max(0,int(np.floor(x0-Ro))),min(datacube.Q_Nx,int(np.ceil(x0+Ro)))
    ymin,ymax = max(0,int(np.round(y0-Ro))),min(datacube.Q_Ny,int(np.ceil(y0+Ro)))

    xsize,ysize = xmax-xmin,ymax-ymin
    x0_s,y0_s = x0-xmin,y0-ymin
    mask_o = np.fromfunction(lambda x,y: ((x-x0_s+0.5)**2 + (y-y0_s+0.5)**2) < Ro**2, (xsize,ysize))
    mask_i = np.fromfunction(lambda x,y: ((x-x0_s+0.5)**2 + (y-y0_s+0.5)**2) < Ri**2, (xsize,ysize))
    mask = np.logical_xor(mask_o,mask_i)

    virtual_image = np.zeros((datacube.R_Nx, datacube.R_Ny))
    for rx,ry in tqdmnd(datacube.R_Nx, datacube.R_Ny, disable=not verbose):
        virtual_image[rx,ry] = np.sum(datacube.data[rx,ry,xmin:xmax,ymin:ymax]*mask)
    return virtual_image
#### End of py4DSTEM funcs V0.13.0 ####

#### Dask Function #### 

@da.as_gufunc(signature='(i,j),(i,j)->()', output_dtypes=np.float64, axes=[(2,3),(0,1),()], vectorize=True)
def _get_virtual_image_dask(array, mask):
    """
    Make a virutal for all probe posistions from a dask array object using a mask in the diffraction plane.
    Example:
    image = make_virtual_image_dask(dataset.data, mask).compute()

    Args:
        array (dask array): dask array of 4DSTEM data with shape rx,ry,qx,qy
        mask (2D numpy array): mask from which virtual image is generated, must be the same shape as diffraction pattern
    Returns:
        out (2D numpy array): virtual image lazy virtual image, requires explict computation
    """    
    val = np.sum(np.multiply(array,mask), dtype=np.float64)
    return val

def _get_virtualimage_from_mask_dask(datacube, mask, eager_compute=True, *args, **kwargs):
    """
    Create a virtual image from a generic mask, i.e. both boolean or non-boolean,  The mask and diffraction slices must be the same shape 

    This should only be used on datasets which are dask arrays. 

    Args:
        datacube (DataCube): DataCube object where datacube.data is a dask array
        mask (2D array): This can be any mask i.e. both boolean or non-boolean, but it must be the same size as the diffraction slice
        eager_compute (bool, optional): Flag if it should return virtual image as a numpy or dask array. Defaults to True.

    Returns:
        if eager_compute == True:
            (2D array): the virtual image 
        else:
            (Lazy dask array): Returns a lazy dask array object which can be subsequently computed using array.compute() syntax
    """

    if eager_compute:
        return _get_virtual_image_dask(datacube.data, mask).compute()

    else:
        return _get_virtual_image_dask(datacube.data, mask)

def _get_virtualimage_ann_dask(datacube, geometry, eager_compute=True, *args, **kwargs):
    """
    Get a virtual image using an annular detector centered at (x0,y0), with inner/outer
    radii of Ri/Ro. 

    This should only be used on datasets which are dask arrays. 

    Args:
        datacube (DataCube): DataCube object where datacube.data is a dask array
        geometry (2-tuple): (center,radii), where center is the 2-tuple (qx0,qy0),
        and radii is the 2-tuple (ri,ro)
        eager_compute (bool, optional): Flag if it should return virtual image as a numpy or dask array. Defaults to True.

    Returns:
        if eager_compute == True:
            (2D array): the virtual image 
        else:
            (Lazy dask array): Returns a lazy dask array object which can be subsequently computed using array.compute() syntax
    """
    
    # make the annular mask
    mask = make_annular_mask(datacube, geometry)
    
    if eager_compute:
            return _get_virtual_image_dask(datacube.data, mask).compute()
    else:
        
        return _get_virtual_image_dask(datacube.data, mask)

def _get_virtualimage_circ_dask(datacube, geometry , eager_compute=True, *args, **kwargs):
    
    """
    Get a virtual image using an circular detector centered at (x0,y0), with a
    radius of Ri/Ro. 

    This should only be used on datasets which are dask arrays. 

    Args:
        datacube (DataCube): DataCube object where datacube.data is a dask array
        geometry (2-tuple): (center,radius), where center is the 2-tuple (qx0,qy0),
        and radius is a number
        eager_compute (bool, optional): Flag if it should return virtual image as a numpy or dask array. Defaults to True.

    Returns:
        if eager_compute == True:
            (2D array): the virtual image 
        else:
            (Lazy dask array): Returns a lazy dask array object which can be subsequently computed using array.compute() syntax
    """

    # make the circular mask

    mask = make_circ_mask(datacube, geometry)

    if eager_compute:
        return _get_virtual_image_dask(datacube.data, mask).compute()
    else:
        return _get_virtual_image_dask(datacube.data, mask)

def _get_virutalimage_rect_dask(datacube, geometry, eager_compute=True, *args, **kwargs):
    """        
    Get a virtual image using a rectagular detector with limits (xmin,xmax,ymin,ymax)
    in the diffraction plane. Floating point limits will be rounded and cast to ints.


    Args:
        datacube (DataCube):
        geometry (4-tuple of ints): (qxmin,qxmax,qymin,qymax)
        eager_compute (bool, optional): Flag if it should return virtual image as a numpy or dask array. Defaults to True.

    Returns:
        if eager_compute == True:
            (2D array): the virtual image 
        else:
            (Lazy dask array): Returns a lazy dask array object which can be subsequently computed using array.compute() syntax
    """

    # make the rectangular mask
    mask = make_rect_mask(datacube, geometry)


    if eager_compute:
        return _get_virtual_image_dask(datacube.data, mask).compute()
    else:
        return _get_virtual_image_dask(datacube.data, mask)


#### End of Dask Functions ####

#### Einsum Powered Functions ####
# TODO I could probably use the boolean array indexes as well rather than multiplication - need to check speeds

def _get_virtualimage_from_mask_einsum(datacube, mask, *args, **kwargs):
    """
    Create a virtual image from a generic mask, i.e. both boolean or non-boolean, the mask and diffraction slices must be the same shape 

    Args:
        datacube (DataCube): DataCube object where datacube.data is a dask array
        mask (2D array): This can be any mask i.e. both boolean or non-boolean, but it must be the same size as the diffraction slice

    Returns:
        (2D array): the virtual image 

    """

    return np.einsum('ijnm,nm->ij', datacube.data, mask)

def _get_virtualimage_ann_einsum(datacube, geometry, *args, **kwargs):
    """
    Get a virtual image using an annular detector centered at (x0,y0), with inner/outer
    radii of Ri/Ro. 

    Args:
        datacube (DataCube): DataCube object where datacube.data is a dask array
        geometry (2-tuple): (center,radii), where center is the 2-tuple (qx0,qy0),
        and radii is the 2-tuple (ri,ro)

    Returns:
        (2D array): the virtual image 
    """
    
    # make the annular mask
    mask = make_annular_mask(datacube, geometry)
    
    return np.einsum('ijnm,nm->ij', datacube.data, mask)

def _get_virtualimage_circ_einsum(datacube, geometry, *args, **kwargs):
    
    """
    Get a virtual image using an circular detector centered at (x0,y0), with a
    radius of Ri/Ro. 

    Args:
        datacube (DataCube): DataCube object where datacube.data is a dask array
        geometry (2-tuple): (center,radius), where center is the 2-tuple (qx0,qy0),
        and radius is a number

    Returns:
        (2D array): the virtual image  
    """

    # make the circular mask

    mask, (xmin,xmax,ymin,ymax) = make_circ_mask(datacube, geometry, return_crop_vals=True)

    return np.einsum('ijnm,nm->ij', datacube.data[:,:,xmin:xmax, ymin:ymax], mask[xmin:xmax, ymin:ymax])

def _get_virutalimage_rect_einsum(datacube, geometry, *args, **kwargs):
    """        
    Get a virtual image using a rectagular detector with limits (xmin,xmax,ymin,ymax)
    in the diffraction plane. Floating point limits will be rounded and cast to ints.

    Args:
        datacube (DataCube):
        geometry (4-tuple of ints): (qxmin,qxmax,qymin,qymax)

    Returns:
        (2D array): the virtual image 
    """

    # make the rectangular mask
    mask, (xmin,xmax,ymin,ymax) = make_rect_mask(datacube, geometry, return_crop_vals=True)

    return np.einsum('ijnm,nm->ij', datacube.data[:,:,xmin:xmax, ymin:ymax], mask[xmin:xmax, ymin:ymax])

#### End of Einsum Powered Functions ####

#### Tensordot Powered Functions ####
def _get_virtualimage_from_mask_tensordot(datacube, mask, *args, **kwargs):
    """
    Create a virtual image from a generic mask, i.e. both boolean or non-boolean, the mask and diffraction slices must be the same shape 

    Args:
        datacube (DataCube): DataCube object where datacube.data is a dask array
        mask (2D array): This can be any mask i.e. both boolean or non-boolean, but it must be the same size as the diffraction slice

    Returns:
        (2D array): the virtual image 
    """

    return np.tensordot(datacube.data, mask, axes=((2,3),(0,1)))

def _get_virtualimage_ann_tensordot(datacube, geometry, *args, **kwargs):
    """
    Get a virtual image using an circular detector centered at (x0,y0), with a
    radius of Ri/Ro. 

    Args:
        datacube (DataCube): DataCube object where datacube.data is a dask array
        geometry (2-tuple): (center,radius), where center is the 2-tuple (qx0,qy0),
        and radius is a number

    Returns:
        (2D array): the virtual image  
    """
    
    # make the annular mask
    mask = make_annular_mask(datacube, geometry)
    
    return np.tensordot(datacube.data, mask, axes=((2,3),(0,1)))

def _get_virtualimage_circ_tensordot(datacube, geometry, spicy=False, *args, **kwargs):
    
    """
    Get a virtual image using an circular detector centered at (x0,y0), with a
    radius of Ri/Ro. 

    Args:
        datacube (DataCube): DataCube object where datacube.data is a dask array
        geometry (2-tuple): (center,radius), where center is the 2-tuple (qx0,qy0),
        and radius is a number
        spicy (bool): dictates if fancy indexing is used (True) or not (False). This will be depreciated after testing

    Returns:
        (2D array): the virtual image  
    """

    # make the circular mask
    mask, (xmin,xmax,ymin,ymax) = make_circ_mask(datacube, geometry, return_crop_vals=True)

    if spicy:
        return np.tensordot(datacube.data[:,:,xmin:xmax, ymin:ymax], mask[xmin:xmax, ymin:ymax], axes=((2,3),(0,1)))
    else:
        return np.tensordot(datacube.data, mask, axes=((2,3),(0,1))) 

def _get_virutalimage_rect_tensordot(datacube, geometry, spicy=False, *args, **kwargs):
    """        
    Get a virtual image using a rectagular detector with limits (xmin,xmax,ymin,ymax)
    in the diffraction plane. Floating point limits will be rounded and cast to ints.

    Args:
        datacube (DataCube):
        geometry (4-tuple of ints): (qxmin,qxmax,qymin,qymax)
        spicy (bool): dictates if fancy indexing is used (True) or not (False). This will be depreciated after testing

    Returns:
        (2D array): the virtual image 
    """

    # make the rectangular mask
    mask, (xmin,xmax,ymin,ymax) = make_rect_mask(datacube, geometry, return_crop_vals=True)

    if spicy:
        return np.tensordot(datacube.data[:,:,xmin:xmax, ymin:ymax], mask[xmin:xmax, ymin:ymax], axes=((2,3),(0,1)))
    else:
        return np.tensordot(datacube.data, mask, axes=((2,3),(0,1)))

### End of Tensordot Powered Functions ####

### Facade Function and Helper Functions ####

def _infer_image_type_from_geometry(geometry, *args, **kwargs):

    """
    Takes a geometry of nested tuples and infers the detector type and returns corresponding string. 

    This isa hardcoded method reliant on the max depth of the nesting is 1 i.e. ((10,10), (20,20)) 

    There is probably a nicer way to do this 
    """

    # extract the 
    shape = [np.array(a).shape for a  in np.array(geometry, dtype='object')]

    # cycle through the mask types
    # I could do this as a dictionary but this is simple as well
    
    # cicular detector
    if shape == [(2,),()]:
        return 'circ'
    # annular dectector
    elif shape == [(2,), (2,)]:
        return 'ann'
    # rectangular detector
    elif shape == [(),(),(),()]:
        return 'rect'
    elif shape == [(),()]:
        return 'point'
    
    # TODO add square detector, but that should be formatted as (qx0,qy0,s) -> [(3,)] so as not to conflict with circular  
    # elif shape == [(3,)]:
    #     return 'square'
    
    # Raise Exception for incorrectly formatted geometries
    else:
        raise Exception("Could not infer the detector type from the geometry")

def _make_function_dict():
    """
    Function which creates a dictionary with the prefered image functions for various datacube array dtype, mask/geometry, mask type etc.  
    """
    function_dict = {
        # mode
        'geometry' : {
            # detector_geometry
            'circ' : {
                # data_type
                'numpy' :_get_virtualimage_circ_tensordot,
                'dask' : _get_virtualimage_circ_dask
            },
            # detector_geometry
            'ann' : {
                # data_type
                'numpy' : _get_virtualimage_ann_tensordot,
                'dask' : _get_virtualimage_ann_dask,

            },
            # detector_geometry
            'rect' : {
                # data_type
                'numpy' : _get_virutalimage_rect_tensordot,
                'dask' : _get_virutalimage_rect_dask
            }, 
        },
        # mode
        'mask' : {
            # data_type
            'numpy' : {
                # mask_type
                'bool' : _get_virtualimage_from_mask_tensordot,
                'non-bool' : _get_virtualimage_from_mask_einsum
            },
            # data_type
            'dask' : {
                # mask_type
                'bool' : _get_virtualimage_from_mask_dask,
                'non-bool' : _get_virtualimage_from_mask_dask
            }
        }
    }
    return function_dict


def get_virtualimage(datacube, geometry=None, mask=None, eager_compute=True, *args, **kwargs):
    
    """
    Get a virtual image from a py4DSTEM datacube object, and will operate on in memory (np.ndarray), memory mapped (np.memmap) or dask arrays (da.Array)
    This function can be operated in two modes: 
        - passing a detector geometry, will generate a boolean mask corresponding to detector geometry these require a tuple to define the detector geometry: 
        - passing a mask: 

    This function is a high level function and calls sub functions from within. Users may prefer to use these subfunctions:

    py4DSTEM.process.virtualimage._get_virtualimage_from_mask_dask - operating on dask array objects
    py4DSTEM.process.virtualimage._get_virtualimage_from_mask_einsum - operating on numpy objects with non-boolean masks
    py4DSTEM.process.virtualimage._get_virtualimage_from_mask_tensordot - operating on numpy objects with boolean masks
    py4DSTEM.process.virtualimage.make_circ_mask - make a circular boolean mask
    py4DSTEM.process.virtualimage.make_annular_mask' - make a annular boolean mask
    py4DSTEM.process.virtualimage.make_rect_mask - make rectangular boolean mask
    py4DSTEM.process.virtualimage.combine_masks - function to combine boolean masks
    py4DSTEM.process.virtualimage.plot_mask_overlay - tool for visualising a detector boolean or non-boolean masks
    
    Args:
        datacube (DataCube):
        geometry (nested tuple, optional): Tuple defining the geoemtry of the detector, 
                    - 'rect':   (4-tuple) the corners (qx0,qxf,qy0,qyf)
                    - 'circ':   (2-tuple) (center,radius) where center=(qx0,qy0)
                    - 'ann':    (2-tuple) (center,radii) where center=(qx0,qy0) and
                                radii=(ri,ro)
        mask (2D array, optional): numpy array defining a mask, either boolean or non-boolean.  Must be the same size as the
            diffraction pattern
        eager_compute(boolean, optional): if datacube.data is a dask.Array defines if it returns a 2D image or lazy dask object, 
            or if datacube.data is numpy.ndarray this does nothing. 
    Returns:
        if dask.Array & eager_compute:
            (2D array): the virtual image
        if dask.Array & eager_compute ==False:
            (lazy 2D array): Lazy dask object which maybe computed to generate virtual image
        if numpy.ndarray or numpy.memmap:
            (2D array): the virtual image
    

    """
    # TODO add ability to pass both mask and geometry where mask acts as bad pixels e.g. beam stop
    # I decided to do this with switch like statements using a dictionary, in python 3.10, we could use them explicitly. 
    # This should make it easier to split into two functions if that is the prefered route
    
    # check one of geometry or mask is passed
    # I could use np.all(mask) != None, but I want to check its a numpy array as well
    assert (geometry is not None) ^ (mask is not None), "Either, neither or both geometry or mask passed"

    # create the dictionary with all prefered virutal image functions
    function_dict = _make_function_dict()
        
    ### Set flags for deciding what function to use ### 
    
    # check the datacube data type, three data types we should expect are, np.ndarray, np.memmap, da.Array 
    # dask array
    if type(datacube.data) == da.Array:
        data_type = 'dask'
    # numpy array or memory mapped array or h5py dataset which are conveted to numpy objects at operation
    elif type(datacube.data) == np.ndarray or type(datacube.data) == np.memmap or type(datacube.data) == h5py.Dataset:
        data_type = 'numpy'
    # handle unexpected type, this shouldn't be possible but just incase
    else:
        raise Exception(f"Unexpected datacube array data type, {type(datacube.data)}")

    # if geometry settings are passed, this will take the highest prioirty compared to passing a mask
    if geometry != None:
        mode = 'geometry'
        # _infer_image_type_from_geometry will raise exception if it cannot parse the tupple
        detector_geometry = _infer_image_type_from_geometry(geometry)

        # key will be 'geometry','circ'/'ann'/'rect'..., 
        image_function = function_dict[mode][detector_geometry][data_type]

        return image_function(datacube, geometry, eager_compute=eager_compute)
    
    # if mask is passed and geometry is not passed
    elif type(mask) == np.ndarray:
        #check the mask is the same shape as the diffraction slices 

        assert datacube.data[0,0].shape == mask.shape, "mask and diffraction pattern shapes do not match"
        mode = 'mask'
        # check if the mask is boolean or not
        if mask.dtype == bool:
            mask_type = 'bool'
        else:
            mask_type = 'non-bool'

        # key will be 'mask','dask'/'numpy','bool'/'non-bool' to find corresponding function 
        image_function = function_dict[mode][data_type][mask_type]

        return image_function(datacube, mask, eager_compute=eager_compute)
    else:
        raise Exception("Neither Geometry or Mask were passed")<|MERGE_RESOLUTION|>--- conflicted
+++ resolved
@@ -24,12 +24,6 @@
     '_get_virtualimage_from_mask_tensordot'
     ]
 
-<<<<<<< HEAD
-def test():
-    return True
-
-def get_virtualimage_rect(datacube, xmin, xmax, ymin, ymax, verbose=True):
-=======
 #TODO clean up all the old code snippets - in progress
 #TODO add automagic functions that will pick dask or normal depending on the array type - in progress 
 #TODO add alias names for get get_BF, get_ADF? 
@@ -41,7 +35,6 @@
 #TODO Add multiple mask maker, e.g. given list of coordinate tuples create circular masks at each point
 #TODO Add assertion statements 
 def make_circ_mask(datacube, geometry, return_crop_vals=False):
->>>>>>> 989c5fb1
     """
     Make a circular boolean mask centered at (x0,y0) and with radius R
     in the diffraction plane. The mask returned is the same shape as each diffraction slice.
@@ -122,15 +115,11 @@
         (2D array): Boolean mask
         (tuple) : index values for croping diffraction pattern (xmin,xmax,ymin,ymax)
     """
-<<<<<<< HEAD
+
+    xmin,xmax,ymin,ymax = geometry
+
     assert isinstance(datacube, DataCube)
-=======
-
-    xmin,xmax,ymin,ymax = geometry
-
-    assert isinstance(datacube, DataCube)
-
->>>>>>> 989c5fb1
+
     xmin,xmax = max(0,int(np.round(xmin))),min(datacube.Q_Nx,int(np.round(xmax)))
     ymin,ymax = max(0,int(np.round(ymin))),min(datacube.Q_Ny,int(np.round(ymax)))
 
@@ -264,11 +253,7 @@
     Returns:
         (2D array): the virtual image
     """
-<<<<<<< HEAD
-    assert isinstance(datacube, DataCube)
-=======
     (x0,y0),R = geometry
->>>>>>> 989c5fb1
     xmin,xmax = max(0,int(np.floor(x0-R))),min(datacube.Q_Nx,int(np.ceil(x0+R)))
     ymin,ymax = max(0,int(np.round(y0-R))),min(datacube.Q_Ny,int(np.ceil(y0+R)))
 
@@ -292,11 +277,7 @@
     Returns:
         (2D array): the virtual image
     """
-<<<<<<< HEAD
-    assert isinstance(datacube, DataCube)
-=======
     (x0,y0),(Ri,Ro) = geometry
->>>>>>> 989c5fb1
     assert Ro>Ri, "Inner radius must be smaller than outer radius"
     xmin,xmax = max(0,int(np.floor(x0-Ro))),min(datacube.Q_Nx,int(np.ceil(x0+Ro)))
     ymin,ymax = max(0,int(np.round(y0-Ro))),min(datacube.Q_Ny,int(np.ceil(y0+Ro)))
