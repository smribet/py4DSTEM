--- conflicted
+++ resolved
@@ -185,11 +185,7 @@
 
     # Remove unindexed peaks
     if "index_mask" in braggpeaks.dtype.names:
-<<<<<<< HEAD
-        deletemask = braggpeaks.data["index_mask"] is False
-=======
         deletemask = braggpeaks.data["index_mask"] == False  # noqa:E712
->>>>>>> 244f3603
         braggpeaks.remove(deletemask)
 
     # Check to ensure enough peaks are present
