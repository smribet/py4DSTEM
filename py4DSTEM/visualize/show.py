import warnings
from copy import copy
from math import log
from numbers import Number

import matplotlib.pyplot as plt
import numpy as np
from matplotlib.axes import Axes
from matplotlib.colors import is_color_like
from matplotlib.figure import Figure
from py4DSTEM.data import Calibration, DiffractionSlice, RealSlice
from py4DSTEM.visualize.overlay import (
    add_annuli,
    add_cartesian_grid,
    add_circles,
    add_ellipses,
    add_grid_overlay,
    add_points,
    add_polarelliptical_grid,
    add_rectangles,
    add_rtheta_grid,
    add_scalebar,
)


def show(
    ar,
    figsize=(8, 8),
    cmap="gray",
    scaling="none",
    intensity_range="ordered",
    clipvals=None,
    vmin=None,
    vmax=None,
    min=None,
    max=None,
    power=None,
    power_offset=True,
    combine_images=False,
    ticks=True,
    bordercolor=None,
    borderwidth=5,
    show_image=True,
    return_ar_scaled=False,
    return_intensity_range=False,
    returncax=False,
    returnfig=False,
    figax=None,
    hist=False,
    n_bins=256,
    mask=None,
    mask_color="k",
    mask_alpha=0.0,
    masked_intensity_range=False,
    rectangle=None,
    circle=None,
    annulus=None,
    ellipse=None,
    points=None,
    grid_overlay=None,
    cartesian_grid=None,
    polarelliptical_grid=None,
    rtheta_grid=None,
    scalebar=None,
    calibration=None,
    rx=None,
    ry=None,
    space="Q",
    pixelsize=None,
    pixelunits=None,
    x0=None,
    y0=None,
    a=None,
    e=None,
    theta=None,
    title=None,
    show_fft=False,
    **kwargs
):
    """
    General visualization function for 2D arrays.

    The simplest use of this function is::

        >>> show(ar)

    which will generate and display a matplotlib figure showing the 2D array ``ar``.
    Additional functionality includes:

        * scaling the image (log scaling, power law scaling)
        * displaying the image histogram
        * altering the histogram clip values
        * masking some subset of the image
        * setting the colormap
        * adding geometric overlays (e.g. points, circles, rectangles, annuli)
        * adding informational overlays (scalebars, coordinate grids, oriented axes or
          vectors)
        * further customization tools

    These are each discussed in turn below.

    Scaling:
        Setting the parameter ``scaling`` will scale the display image. Options are
        'none', 'auto', 'power', or 'log'.  If 'power' is specified, the parameter ``power`` must
        also be passed. The underlying data is not altered. Values less than or equal to
        zero are set to zero. If the image histogram is displayed using ``hist=True``,
        the scaled image histogram is shown.

        Examples::

            >>> show(ar,scaling='log')
            >>> show(ar,power=0.5)
            >>> show(ar,scaling='power',power=0.5,hist=True)

    Histogram:
        Setting the argument ``hist=True`` will display the image histogram, instead of
        the image. The displayed histogram will reflect any scaling requested. The number
        of bins can be set with ``n_bins``. The upper and lower clip values, indicating
        where the image display will be saturated, are shown with dashed lines.

    Intensity range:
        Controlling the lower and upper values at which the display image will be
        saturated is accomplished with the ``intensity_range`` parameter, or its
        (soon deprecated) alias ``clipvals``, in combination with ``vmin``,
        and ``vmax``.  The method by which the upper and lower clip values
        are determined is controlled by ``intensity_range``, and must be a string in
        ('None','ordered','minmax','absolute','std','centered'). See the argument
        description for ``intensity_range`` for a description of the behavior for each.
        The clip values can be returned with the ``return_intensity_range`` parameter.

    Masking:
        If a numpy masked array is passed to show, the function will automatically
        mask the appropriate pixels. Alternatively, a boolean array of the same shape as
        the data array may be passed to the ``mask`` argument, and these pixels will be
        masked.  Masked pixels are displayed as a single uniform color, black by default,
        and which can be specified with the ``mask_color`` argument.  Masked pixels
        are excluded when displaying the histogram or computing clip values. The mask
        can also be blended with the hidden data by setting the ``mask_alpha`` argument.

    Overlays (geometric):
        The function natively supports overlaying points, circles, rectangles, annuli,
        and ellipses. Each is invoked by passing a dictionary to the appropriate input
        variable specifying the geometry and features of the requested overlay. For
        example:

            >>> show(ar, rectangle={'lims':(10,20,10,20),'color':'r'})

        will overlay a single red square, and

            >>> show(ar, annulus={'center':[(28,68),(92,160)],
                                  'radii':[(16,24),(12,36)],
                                  'fill':True,
                                  'alpha':[0.9,0.3],
                                  'color':['r',(0,1,1,1)]})

        will overlay two annuli with two different centers, radii, colors, and
        transparencies. For a description of the accepted dictionary parameters
        for each type of overlay, see the visualize functions add_*, where
        * = ('rectangle','circle','annulus','ellipse','points'). (These docstrings
        are under construction!)

    Overlays (informational):
        Informational overlays supported by this function include coordinate axes
        (cartesian, polar-elliptical, or r-theta) and scalebars.  These are added
        by passing the appropriate input argument a dictionary of the desired
        parameters, as with geometric overlays. However, there are two key differences
        between these overlays and the geometric overlays.  First, informational
        overlays (coordinate systems and scalebars) require information about the
        plot - e.g. the position of the origin, the pixel sizes, the pixel units,
        any elliptical distortions, etc.  The easiest way to pass this information
        is by pass a Calibration object containing this info to ``show`` as the
        keyword ``calibration``. Second, once the coordinate information has been
        passed, informational overlays can autoselect their own parameters, thus simply
        passing an empty dict to one of these parameters will add that overlay.

        For example:

            >>> show(dp, scalebar={}, calibration=calibration)

        will display the diffraction pattern ``dp`` with a scalebar overlaid in the
        bottom left corner given the pixel size and units described in ``calibration``,
        and

            >>> show(dp, calibration=calibration, scalebar={'length':0.5,'width':2,
                                                       'position':'ul','label':True'})

        will display a more customized scalebar.

        When overlaying coordinate grids, it is important to note that some relevant
        parameters, e.g. the position of the origin, may change by scan position.
        In these cases, the parameters ``rx``,``ry`` must also be passed to ``show``,
        to tell the ``Calibration`` object where to look for the relevant parameters.
        For example:

            >>> show(dp, cartesian_grid={}, calibration=calibration, rx=2,ry=5)

        will overlay a cartesian coordinate grid on the diffraction pattern at scan
        position (2,5). Adding

            >>> show(dp, calibration=calibration, rx=2, ry=5, cartesian_grid={'label':True,
                        'alpha':0.7,'color':'r'})

        will customize the appearance of the grid further. And

            >>> show(im, calibration=calibration, cartesian_grid={}, space='R')

        displays a cartesian grid over a real space image.  For more details, see the
        documentation for the visualize functions add_*, where * = ('scalebar',
        'cartesian_grid', 'polarelliptical_grid', 'rtheta_grid'). (Under construction!)

    Further customization:
        Most parameters accepted by a matplotlib axis will be accepted by ``show``.
        Pass a valid matplotlib colormap or a known string indicating a colormap
        as the argument ``cmap`` to specify the colormap.  Pass ``figsize`` to
        specify the figure size.  Etc.

        Further customization can be accomplished by either (1) returning the figure
        generated by show and then manipulating it using the normal matplotlib
        functions, or (2) generating a matplotlib Figure with Axes any way you like
        (e.g. with ``plt.subplots``) and then using this function to plot inside a
        single one of the Axes of your choice.

        Option (1) is accomplished by simply passing this function ``returnfig=True``.
        Thus:

            >>> fig,ax = show(ar, returnfig=True)

        will now give you direct access to the figure and axes to continue to alter.
        Option (2) is accomplished by passing an existing figure and axis to ``show``
        as a 2-tuple to the ``figax`` argument. Thus:

            >>> fig,(ax1,ax2) = plt.subplots(1,2)
            >>> show(ar, figax=(fig,ax1))
            >>> show(ar, figax=(fig,ax2), hist=True)

        will generate a 2-axis figure, and then plot the array ``ar`` as an image on
        the left, while plotting its histogram on the right.


    Args:
        ar (2D array or a list of 2D arrays): the data to plot. Normally this
            is a 2D array of the data.  If a list of 2D arrays is passed, plots
            a corresponding grid of images.
        figsize (2-tuple): size of the plot
        cmap (colormap): any matplotlib cmap; default is gray
        scaling (str): selects a scaling scheme for the intensity values. Default is
            none. Accepted values:
                * 'none': do not scale intensity values
                * 'full': fill entire color range with sorted intensity values
                * 'power': power law scaling
                * 'log': values where ar<=0 are set to 0
        intensity_range (str): method for setting clipvalues (min and max intensities).
                        The original name "clipvals" is now deprecated.
                        Default is 'ordered'. Accepted values:
                * 'ordered': vmin/vmax are set to fractions of the
                  distribution of pixel values in the array, e.g. vmin=0.02
                  will set the minumum display value to saturate the lower 2% of pixels
                * 'minmax': The vmin/vmax values are np.min(ar)/np.max(r)
                * 'absolute': The vmin/vmax values are set to the values of
                  the vmin,vmax arguments received by this function
                * 'std': The vmin/vmax values are ``np.median(ar) -/+ N*np.std(ar)``, and
                   N is this functions min,max vals.
                * 'centered': The vmin/vmax values are set to ``c -/+ m``, where by default
                  'c' is zero and m is the max(abs(ar-c), or the two params can be user
                  specified using the kwargs vmin/vmax -> c/m.
        vmin (number): min intensity, behavior depends on clipvals
        vmax (number): max intensity, behavior depends on clipvals
        min,max: alias' for vmin,vmax, throws deprecation warning
        power (number): specifies the scaling power
        power_offset (bool): If true, image has min value subtracted before power scaling
        ticks (bool):  Turn outer tick marks on or off
        bordercolor (color or None): if not None, add a border of this color.
            The color can be anything matplotlib recognizes as a color.
        borderwidth (number):
        returnfig (bool): if True, the function returns the tuple (figure,axis)
        figax (None or 2-tuple): controls which matplotlib Axes object draws the image.
            If None, generates a new figure with a single Axes instance. Otherwise, ax
            must be a 2-tuple containing the matplotlib class instances (Figure,Axes),
            with ar then plotted in the specified Axes instance.
        hist (bool): if True, instead of plotting a 2D image in ax, plots a histogram of
            the intensity values of ar, after any scaling this function has performed.
            Plots the clipvals as dashed vertical lines
        n_bins (int): number of hist bins
        mask (None or boolean array): if not None, must have the same shape as 'ar'.
            Wherever mask==True, plot the pixel normally, and where ``mask==False``,
            pixel values are set to mask_color. If hist==True, ignore these values in the
            histogram. If ``mask_alpha`` is specified, the mask is blended with the array
            underneath, with 0 yielding an opaque mask and 1 yielding a fully transparent
            mask. If ``mask_color`` is set to ``'empty'`` instead of a matplotlib.color,
            nothing is done to pixels where ``mask==False``, allowing overlaying multiple
            arrays in different regions of an image by invoking the ``figax` kwarg over
            multiple calls to show
        mask_color (color): see 'mask'
        mask_alpha (float): see 'mask'
        masked_intensity_range (bool): controls if masked pixel values are included when
            determining the display value range; False indicates that all pixel values
            will be used to determine the intensity range, True indicates only unmasked
            pixels will be used
        scalebar (None or dict or Bool): if None, and a DiffractionSlice or RealSlice
            with calibrations is passed, adds a scalebar.  If scalebar is not displaying the proper
            calibration, check .calibration pixel_size and pixel_units. If None and an array is passed,
            does not add a scalebar.  If a dict is passed, it is propagated to the add_scalebar function
            which will attempt to use it to overlay a scalebar. If True, uses calibraiton or pixelsize/pixelunits
            for scalebar. If False, no scalebar is added.
        show_fft (Bool): if True, plots 2D-fft of array
        **kwargs: any keywords accepted by matplotlib's ax.matshow()

    Returns:
        if returnfig==False (default), the figure is plotted and nothing is returned.
        if returnfig==True, return the figure and the axis.
    """
    if scalebar == True:
        scalebar = {}

    # Alias dep
    if min is not None:
        vmin = min
    if max is not None:
        vmax = max
    if min is not None or max is not None:
        warnings.warn(
            "Warning, min/max are deprecated and will not be supported in a future version. Use vmin/vmax instead."
        )
    if clipvals is not None:
        warnings.warn(
            "Warning, clipvals is deprecated and will not be supported in a future version. Use intensity_range instead."
        )
        if intensity_range is None:
            intensity_range = clipvals

    # check if list is of length 1
    ar = ar[0] if (isinstance(ar, list) and len(ar) == 1) else ar

    # plot a grid if `ar` is a list, or use multichannel functionality to make an RGBA image
    if isinstance(ar, list):
        args = locals()
        if "kwargs" in args.keys():
            del args["kwargs"]
        rm = []
        for k in args.keys():
            if args[k] is None:
                rm.append(k)
        for k in rm:
            del args[k]

        if combine_images is False:
            # use show_grid to plot grid of images
            from py4DSTEM.visualize.show_extention import _show_grid

            if returnfig:
                return _show_grid(**args, **kwargs)
            else:
                _show_grid(**args, **kwargs)
                return
        else:
            # generate a multichannel combined RGB image

            # init
            num_images = len(ar)
            hue_angles = np.linspace(0.0, 2.0 * np.pi, num_images, endpoint=False)
            cos_total = np.zeros(ar[0].shape)
            sin_total = np.zeros(ar[0].shape)
            val_total = np.zeros(ar[0].shape)

            # loop over images
            from py4DSTEM.visualize import show

            for a0 in range(num_images):
                im = show(
                    ar[a0],
                    scaling="none",
                    intensity_range=intensity_range,
                    clipvals=clipvals,
                    vmin=vmin,
                    vmax=vmax,
                    power=power,
                    power_offset=power_offset,
                    return_ar_scaled=True,
                    show_image=False,
                    **kwargs,
                )
                cos_total += np.cos(hue_angles[a0]) * im
                sin_total += np.sin(hue_angles[a0]) * im
                # val_max = np.maximum(val_max, im)
                val_total += im

            # Assemble final image
            sat_change = np.maximum(val_total - 1.0, 0.0)
            ar_rgb = np.zeros((ar[0].shape[0], ar[0].shape[1], 3))
            ar_rgb[:, :, 0] = np.mod(
                np.arctan2(sin_total, cos_total) / (2 * np.pi), 1.0
            )
            ar_rgb[:, :, 1] = 1 - sat_change
            ar_rgb[:, :, 2] = val_total  # np.sqrt(cos_total**2 + sin_total**2)
            ar_rgb = np.clip(ar_rgb, 0.0, 1.0)

            # Convert to RGB
            from matplotlib.colors import hsv_to_rgb

            ar_rgb = hsv_to_rgb(ar_rgb)

            # Output image for plotting
            ar = ar_rgb

    # support for native data types
    elif not isinstance(ar, np.ndarray):
        # support for calibration/auto-scalebars
        if (
            hasattr(ar, "calibration")
            and (ar.calibration is not None)
            and (scalebar != False)
        ):
            cal = ar.calibration
            er = ".calibration attribute must be a Calibration instance"
            assert isinstance(cal, Calibration), er
            if isinstance(ar, DiffractionSlice):
                scalebar = {
                    "Nx": ar.data.shape[0],
                    "Ny": ar.data.shape[1],
                    "pixelsize": cal.get_Q_pixel_size(),
                    "pixelunits": cal.get_Q_pixel_units(),
                    "space": "Q",
                    "position": "br",
                }
                pixelsize = cal.get_Q_pixel_size()
                pixelunits = cal.get_Q_pixel_units()
            elif isinstance(ar, RealSlice):
                scalebar = {
                    "Nx": ar.data.shape[0],
                    "Ny": ar.data.shape[1],
                    "pixelsize": cal.get_R_pixel_size(),
                    "pixelunits": cal.get_R_pixel_units(),
                    "space": "Q",
                    "position": "br",
                }
                pixelsize = cal.get_R_pixel_size()
                pixelunits = cal.get_R_pixel_units()
        # get the data
        if hasattr(ar, "data"):
            if ar.data.ndim == 2:
                ar = ar.data
        else:
            raise Exception('input argument "ar" has unsupported type ' + str(type(ar)))

    # Otherwise, plot one image
    if show_fft:
        ar = np.abs(np.fft.fftshift(np.fft.fft2(ar.copy())))

    # get image from a masked array
    if mask is not None:
        assert mask.shape == ar.shape
        assert is_color_like(mask_color) or mask_color == "empty"
        if isinstance(ar, np.ma.masked_array):
            ar = np.ma.array(data=ar.data, mask=np.logical_or(ar.mask, ~mask))
        else:
            ar = np.ma.array(data=ar, mask=np.logical_not(mask))
    elif isinstance(ar, np.ma.masked_array):
        pass
    else:
        mask = np.zeros_like(ar, dtype=bool)
        ar = np.ma.array(data=ar, mask=mask)

    # New intensity scaling logic
    assert scaling in ("none", "full", "log", "power", "hist")
    assert intensity_range in (
        "ordered",
        "absolute",
        "manual",
        "minmax",
        "std",
        "centered",
    )
    if power is not None:
        scaling = "power"
    if scaling == "none":
        _ar = ar.copy()
        _mask = np.ones_like(_ar.data, dtype=bool)
    elif scaling == "full":
        _ar = np.reshape(ar.ravel().argsort().argsort(), ar.shape) / (ar.size - 1)
        _mask = np.ones_like(_ar.data, dtype=bool)
    elif scaling == "log":
        _mask = ar.data > 0.0
        _ar = np.zeros_like(ar.data, dtype=float)
        _ar[_mask] = np.log(ar.data[_mask])
        _ar[~_mask] = np.nan
        if clipvals == "absolute":
            if vmin != None:
                if vmin > 0.0:
                    vmin = np.log(vmin)
                else:
                    vmin = np.min(_ar[_mask])
            if vmax != None:
                vmax = np.log(vmax)
    elif scaling == "power":
        if power_offset is False:
            _mask = ar.data > 0.0
            _ar = np.zeros_like(ar.data, dtype=float)
            _ar[_mask] = np.power(ar.data[_mask], power)
            _ar[~_mask] = np.nan
        else:
            ar_min = np.min(ar)
            if ar_min < 0:
                _ar = np.power(ar.copy() - np.min(ar), power)
            else:
                _ar = np.power(ar.copy(), power)
            _mask = np.ones_like(_ar.data, dtype=bool)
            if intensity_range == "absolute":
                if vmin != None:
                    vmin = np.power(vmin, power)
                if vmax != None:
                    vmax = np.power(vmax, power)
    else:
        raise Exception

    # Create the masked array applying the user mask (this is done before the
    # vmin and vmax are determined so the mask affects those)
    _ar = np.ma.array(data=_ar.data, mask=np.logical_or(~_mask, ar.mask))

    # set scaling for boolean arrays
    if _ar.dtype == "bool":
        intensity_range = "absolute"
        vmin = 0
        vmax = 1

    # Set the clipvalues
    if intensity_range == "manual":
        warnings.warn(
            "Warning - intensity_range='manual' is deprecated, use 'absolute' instead"
        )
        intensity_range = "absolute"
    if intensity_range == "ordered":
        if vmin is None:
            vmin = 0.02
        if vmax is None:
            vmax = 0.98
        if masked_intensity_range:
            vals = np.sort(_ar[np.logical_and(~np.isnan(_ar), _ar.mask == False)])
        else:
            vals = np.sort(_ar.data[~np.isnan(_ar)])
        ind_vmin = np.round((vals.shape[0] - 1) * vmin).astype("int")
        ind_vmax = np.round((vals.shape[0] - 1) * vmax).astype("int")
        ind_vmin = np.max([0, ind_vmin])
        ind_vmax = np.min([len(vals) - 1, ind_vmax])
        vmin = vals[ind_vmin]
        vmax = vals[ind_vmax]
        # check if vmin and vmax are the same, defaulting to minmax scaling if needed
        if vmax == vmin:
            vmin = vals[0]
            vmax = vals[-1]
    elif intensity_range == "minmax":
        vmin, vmax = np.nanmin(_ar), np.nanmax(_ar)
    elif intensity_range == "absolute":
        if vmin is None:
            vmin = np.min(_ar)
            print(
                "Warning, vmin not provided, setting minimum intensity = " + str(vmin)
            )
        if vmax is None:
            vmax = np.max(_ar)
            print(
                "Warning, vmax not provided, setting maximum intensity = " + str(vmax)
            )
        # assert vmin is not None and vmax is not None
        # vmin,vmax = vmin,vmax
    elif intensity_range == "std":
        assert vmin is not None and vmax is not None
        m, s = np.nanmedian(_ar), np.nanstd(_ar)
        vmin = m + vmin * s
        vmax = m + vmax * s
    elif intensity_range == "centered":
        c = np.nanmean(_ar) if vmin is None else vmin
        m = np.nanmax(np.ma.abs(c - _ar)) if vmax is None else vmax
        vmin = c - m
        vmax = c + m
    else:
        raise Exception

    if show_image:
        # Create or attach to the appropriate Figure and Axis
        if figax is None:
            fig, ax = plt.subplots(1, 1, figsize=figsize)
        else:
            fig, ax = figax
            assert isinstance(fig, Figure)
            assert isinstance(ax, Axes)

        # Create colormap with mask_color for bad values
        cm = copy(plt.get_cmap(cmap))
        if mask_color == "empty":
            cm.set_bad(alpha=0)
        else:
            cm.set_bad(color=mask_color)

        # Plot the image
        if not hist:
            cax = ax.matshow(_ar, vmin=vmin, vmax=vmax, cmap=cm, **kwargs)
            if np.any(_ar.mask):
                mask_display = np.ma.array(data=_ar.data, mask=~_ar.mask)
                ax.matshow(
                    mask_display, cmap=cmap, alpha=mask_alpha, vmin=vmin, vmax=vmax
                )
        # ...or, plot its histogram
        else:
            hist, bin_edges = np.histogram(
                _ar, bins=np.linspace(np.min(_ar), np.max(_ar), num=n_bins)
            )
            w = bin_edges[1] - bin_edges[0]
            x = bin_edges[:-1] + w / 2.0
            ax.bar(x, hist, width=w)
            ax.vlines((vmin, vmax), 0, ax.get_ylim()[1], color="k", ls="--")

        # add a title
        if title is not None:
            ax.set_title(title)

        # Add a border
        if bordercolor is not None:
            for s in ["bottom", "top", "left", "right"]:
                ax.spines[s].set_color(bordercolor)
                ax.spines[s].set_linewidth(borderwidth)
            ax.set_xticks([])
            ax.set_yticks([])

        # Add shape/point overlays
        if rectangle is not None:
            add_rectangles(ax, rectangle)
        if circle is not None:
            add_circles(ax, circle)
        if annulus is not None:
            add_annuli(ax, annulus)
        if ellipse is not None:
            add_ellipses(ax, ellipse)
        if points is not None:
            add_points(ax, points)
        if grid_overlay is not None:
            add_grid_overlay(ax, grid_overlay)

        # Parse arguments for scale/coordinate overlays
        if calibration is not None:
            assert isinstance(calibration, Calibration)
        assert space in ("Q", "R")
        # pixel size/units
        if pixelsize is None and calibration is None:
            pixelsize = 1
        if pixelsize is not None:
            pass
        else:
            if space == "Q":
                pixelsize = calibration.get_Q_pixel_size()
            else:
                pixelsize = calibration.get_R_pixel_size()
        if pixelunits is None and calibration is None:
            pixelunits = "pixels"
        if pixelunits is not None:
            pass
        else:
            if space == "Q":
                pixelunits = calibration.get_Q_pixel_units()
            else:
                pixelunits = calibration.get_R_pixel_units()
        # origin
        if space == "Q":
            if x0 is not None:
                pass
            elif calibration is not None:
                try:
                    x0 = calibration.get_origin(rx, ry)[0]
                except AttributeError:
                    raise Exception(
                        "The Calibration instance passed does not contain a value for qx0"
                    )
            else:
                x0 = 0
            if y0 is not None:
                pass
            elif calibration is not None:
                try:
                    y0 = calibration.get_origin(rx, ry)[1]
                except AttributeError:
                    raise Exception(
                        "The Calibration instance passed does not contain a value for qy0"
                    )
            else:
                y0 = 0
        else:
            x0 = x0 if x0 is not None else 0
            y0 = y0 if y0 is not None else 0
        # ellipticity
        if space == "Q":
            if a is not None:
                pass
            elif calibration is not None:
                try:
                    a = calibration.get_a(rx, ry)
                except AttributeError:
                    raise Exception(
                        "The Calibration instance passed does not contain a value for a"
                    )
            else:
                a = 1
            if theta is not None:
                pass
            elif calibration is not None:
                try:
                    theta = calibration.get_theta(rx, ry)
                except AttributeError:
                    raise Exception(
                        "The Calibration instance passed does not contain a value for theta"
                    )
            else:
                theta = 0
        else:
            a = a if a is not None else 1
            theta = theta if theta is not None else 0

        # Add a scalebar
        if scalebar is not None and scalebar is not False:
            # Add the grid
<<<<<<< HEAD
            scalebar["Nx"] = ar.shape[0]
            scalebar["Ny"] = ar.shape[1]
            scalebar["pixelsize"] = pixelsize
            scalebar["pixelunits"] = pixelunits
            scalebar["space"] = space
            add_scalebar(ax, scalebar)
=======
            scalebar['Nx'],scalebar['Ny']=ar.shape
            scalebar['pixelsize'] = pixelsize
            scalebar['pixelunits'] = pixelunits
            scalebar['space'] = space
            # determine good default scale bar fontsize
            if figax is not None:
                bbox = figax[1].get_window_extent()
                dpi = figax[0].dpi
                size = (
                    bbox.width / dpi , 
                    bbox.height / dpi 
                    )
                scalebar['labelsize'] = np.min(np.array(size)) * 3.0
            if 'labelsize' not in scalebar.keys():
                scalebar['labelsize'] = np.min(np.array(figsize)) * 2.0
            add_scalebar(ax,scalebar)

>>>>>>> b51a392a

        # Add cartesian grid
        if cartesian_grid is not None:
            Nx, Ny = ar.shape
            assert isinstance(
                x0, Number
            ), "Error: x0 must be a number. If a Coordinate system was passed, try passing a position (rx,ry)."
            assert isinstance(
                y0, Number
            ), "Error: y0 must be a number. If a Coordinate system was passed, try passing a position (rx,ry)."
            cartesian_grid["x0"], cartesian_grid["y0"] = x0, y0
            cartesian_grid["Nx"], cartesian_grid["Ny"] = Nx, Ny
            cartesian_grid["pixelsize"] = pixelsize
            cartesian_grid["pixelunits"] = pixelunits
            cartesian_grid["space"] = space
            add_cartesian_grid(ax, cartesian_grid)

        # Add polarelliptical grid
        if polarelliptical_grid is not None:
            Nx, Ny = ar.shape
            assert isinstance(
                x0, Number
            ), "Error: x0 must be a number. If a Coordinate system was passed, try passing a position (rx,ry)."
            assert isinstance(
                y0, Number
            ), "Error: y0 must be a number. If a Coordinate system was passed, try passing a position (rx,ry)."
            assert isinstance(
                e, Number
            ), "Error: e must be a number. If a Coordinate system was passed, try passing a position (rx,ry)."
            assert isinstance(
                theta, Number
            ), "Error: theta must be a number. If a Coordinate system was passed, try passing a position (rx,ry)."
            polarelliptical_grid["x0"], polarelliptical_grid["y0"] = x0, y0
            polarelliptical_grid["e"], polarelliptical_grid["theta"] = e, theta
            polarelliptical_grid["Nx"], polarelliptical_grid["Ny"] = Nx, Ny
            polarelliptical_grid["pixelsize"] = pixelsize
            polarelliptical_grid["pixelunits"] = pixelunits
            polarelliptical_grid["space"] = space
            add_polarelliptical_grid(ax, polarelliptical_grid)

        # Add r-theta grid
        if rtheta_grid is not None:
            add_rtheta_grid(ax, rtheta_grid)

        # tick marks
        if ticks is False:
            ax.set_xticks([])
            ax.set_yticks([])

    # Show or return
    returnval = []
    if returnfig:
        returnval.append((fig, ax))
    if return_ar_scaled:
        ar_scaled = np.clip((ar - vmin) / (vmax - vmin), 0.0, 1.0)
        returnval.append(ar_scaled)
    if return_intensity_range:
        if scaling == "log":
            vmin, vmax = np.power(np.e, vmin), np.power(np.e, vmax)
        elif scaling == "power":
            vmin, vmax = np.power(vmin, 1 / power), np.power(vmax, 1 / power)
        returnval.append((vmin, vmax))
    if returncax:
        returnval.append(cax)
    if len(returnval) == 0:
        if figax is None:
            plt.show()
        return
    elif (len(returnval)) == 1:
        return returnval[0]
    else:
        return tuple(returnval)


def show_hist(
    arr,
    bins=200,
    vlines=None,
    vlinecolor="k",
    vlinestyle="--",
    returnhist=False,
    returnfig=False,
):
    """
    Visualization function to show histogram from any ndarray (arr).

    Accepts:
        arr                 (ndarray) any array
        bins                (int) number of bins that the intensity values will be sorted
                            into for histogram
        returnhist          (bool) determines whether or not the histogram values are
                            returned (see Returns)
        returnfig           (bool) determines whether or not figure and its axis are
                            returned (see Returns)

    Returns:
        If
            returnhist==False and returnfig==False      returns nothing
            returnhist==True  and returnfig==True       returns (counts,bin_edges) the histogram
                                                        values and bin edge locations
            returnhist==False and returnfig==True       returns (fig,ax), the Figure and Axis
            returnhist==True  and returnfig==True       returns (hist,bin_edges),(fig,ax)
    """
    counts, bin_edges = np.histogram(arr, bins=bins, range=(np.min(arr), np.max(arr)))
    bin_width = bin_edges[1] - bin_edges[0]
    bin_centers = bin_edges[:-1] + bin_width / 2

    fig, ax = plt.subplots(1, 1)
    ax.bar(bin_centers, counts, width=bin_width, align="center")
    plt.ylabel("Counts")
    plt.xlabel("Intensity")
    if vlines is not None:
        ax.vlines(vlines, 0, np.max(counts), color=vlinecolor, ls=vlinestyle)
    if not returnhist and not returnfig:
        plt.show()
        return
    elif returnhist and not returnfig:
        return counts, bin_edges
    elif not returnhist and returnfig:
        return fig, ax
    else:
        return (counts, bin_edges), (fig, ax)


# Show functions with overlaid scalebars and/or coordinate system gridlines


def show_Q(
    ar,
    scalebar=True,
    grid=False,
    polargrid=False,
    Q_pixel_size=None,
    Q_pixel_units=None,
    calibration=None,
    rx=None,
    ry=None,
    qx0=None,
    qy0=None,
    e=None,
    theta=None,
    scalebarloc=0,
    scalebarsize=None,
    scalebarwidth=None,
    scalebartext=None,
    scalebartextloc="above",
    scalebartextsize=12,
    gridspacing=None,
    gridcolor="w",
    majorgridlines=True,
    majorgridlw=1,
    majorgridls=":",
    minorgridlines=True,
    minorgridlw=0.5,
    minorgridls=":",
    gridlabels=False,
    gridlabelsize=12,
    gridlabelcolor="k",
    alpha=0.35,
    **kwargs
):
    """
    Shows a diffraction space image with options for several overlays to define the scale,
    including a scalebar, a cartesian grid, or a polar / polar-elliptical grid.

    Regardless of which overlay is requested, the function must recieve either values
    for Q_pixel_size and Q_pixel_units, or a Calibration instance containing these values.
    If both are passed, the absolutely passed values take precedence.
    If a cartesian grid is requested, (qx0,qy0) are required, either passed absolutely or
    passed as a Calibration instance with the appropriate (rx,ry) value.
    If a polar grid is requested, (qx0,qy0,e,theta) are required, again either absolutely
    or via a Calibration instance.

    Any arguments accepted by the show() function (e.g. image scaling, clipvalues, etc)
    may be passed to this function as kwargs.
    """
    # Check inputs
    assert isinstance(ar, np.ndarray) and len(ar.shape) == 2
    if calibration is not None:
        assert isinstance(calibration, Calibration)
    try:
        Q_pixel_size = (
            Q_pixel_size if Q_pixel_size is not None else calibration.get_Q_pixel_size()
        )
    except AttributeError:
        raise Exception(
            "Q_pixel_size must be specified, either in calibration or absolutely"
        )
    try:
        Q_pixel_units = (
            Q_pixel_units
            if Q_pixel_units is not None
            else calibration.get_Q_pixel_units()
        )
    except AttributeError:
        raise Exception(
            "Q_pixel_size must be specified, either in calibration or absolutely"
        )
    if grid or polargrid:
        try:
            qx0 = qx0 if qx0 is not None else calibration.get_qx0(rx, ry)
        except AttributeError:
            raise Exception(
                "qx0 must be specified, either in calibration or absolutely"
            )
        try:
            qy0 = qy0 if qy0 is not None else calibration.get_qy0(rx, ry)
        except AttributeError:
            raise Exception(
                "qy0 must be specified, either in calibration or absolutely"
            )
        assert isinstance(
            qx0, Number
        ), "Error: qx0 must be a number. If a Coordinate system was passed, try passing a position (rx,ry)."
        assert isinstance(
            qy0, Number
        ), "Error: qy0 must be a number. If a Coordinate system was passed, try passing a position (rx,ry)."
    if polargrid:
        e = e if e is not None else calibration.get_e(rx, ry)
        theta = theta if theta is not None else calibration.get_theta(rx, ry)
        assert isinstance(
            e, Number
        ), "Error: e must be a number. If a Coordinate system was passed, try passing a position (rx,ry)."
        assert isinstance(
            theta, Number
        ), "Error: theta must be a number. If a Coordinate system was passed, try passing a position (rx,ry)."

    # Make the plot
    fig, ax = show(ar, returnfig=True, **kwargs)

    # Add a scalebar
    if scalebar:
        pass

    # Add a cartesian grid
    if grid:
        # parse arguments
        assert isinstance(majorgridlines, bool)
        majorgridlw = majorgridlw if majorgridlines else 0
        assert isinstance(majorgridlw, Number)
        assert isinstance(majorgridls, str)
        assert isinstance(minorgridlines, bool)
        minorgridlw = minorgridlw if minorgridlines else 0
        assert isinstance(minorgridlw, Number)
        assert isinstance(minorgridls, str)
        assert is_color_like(gridcolor)
        assert isinstance(gridlabels, bool)
        assert isinstance(gridlabelsize, Number)
        assert is_color_like(gridlabelcolor)
        if gridspacing is not None:
            assert isinstance(gridspacing, Number)

        Q_Nx, Q_Ny = ar.shape
        assert qx0 < Q_Nx and qy0 < Q_Ny

        # Get the major grid-square size
        if gridspacing is None:
            D = np.mean((Q_Nx * Q_pixel_size, Q_Ny * Q_pixel_size)) / 2.0
            exp = int(log(D, 10))
            if np.sign(log(D, 10)) < 0:
                exp -= 1
            base = D / (10**exp)
            if base >= 1 and base < 1.25:
                _gridspacing = 0.4
            elif base >= 1.25 and base < 1.75:
                _gridspacing = 0.5
            elif base >= 1.75 and base < 2.5:
                _gridspacing = 0.75
            elif base >= 2.5 and base < 3.25:
                _gridspacing = 1
            elif base >= 3.25 and base < 4.75:
                _gridspacing = 1.5
            elif base >= 4.75 and base < 6:
                _gridspacing = 2
            elif base >= 6 and base < 8:
                _gridspacing = 2.5
            elif base >= 8 and base < 10:
                _gridspacing = 3
            else:
                raise Exception("how did this happen?? base={}".format(base))
            gridspacing = _gridspacing * 10**exp

        # Get the positions and label for the major gridlines
        xmin = (-qx0) * Q_pixel_size
        xmax = (Q_Nx - 1 - qx0) * Q_pixel_size
        ymin = (-qy0) * Q_pixel_size
        ymax = (Q_Ny - 1 - qy0) * Q_pixel_size
        xticksmajor = np.concatenate(
            (
                -1 * np.arange(0, np.abs(xmin), gridspacing)[1:][::-1],
                np.arange(0, xmax, gridspacing),
            )
        )
        yticksmajor = np.concatenate(
            (
                -1 * np.arange(0, np.abs(ymin), gridspacing)[1:][::-1],
                np.arange(0, ymax, gridspacing),
            )
        )
        xticklabels = xticksmajor.copy()
        yticklabels = yticksmajor.copy()
        xticksmajor = (xticksmajor - xmin) / Q_pixel_size
        yticksmajor = (yticksmajor - ymin) / Q_pixel_size
        # Labels
        exp_spacing = int(np.round(log(gridspacing, 10), 6))
        if np.sign(log(gridspacing, 10)) < 0:
            exp_spacing -= 1
        xticklabels = xticklabels / (10**exp_spacing)
        yticklabels = yticklabels / (10**exp_spacing)
        if exp_spacing == 1:
            xticklabels *= 10
            yticklabels *= 10
        if _gridspacing in (0.4, 0.75, 1.5, 2.5) and exp_spacing != 1:
            xticklabels = ["{:.1f}".format(n) for n in xticklabels]
            yticklabels = ["{:.1f}".format(n) for n in yticklabels]
        else:
            xticklabels = ["{:.0f}".format(n) for n in xticklabels]
            yticklabels = ["{:.0f}".format(n) for n in yticklabels]

        # Add the grid
        ax.set_xticks(yticksmajor)
        ax.set_yticks(xticksmajor)
        ax.xaxis.set_ticks_position("bottom")
        if gridlabels:
            ax.set_xticklabels(yticklabels, size=gridlabelsize, color=gridlabelcolor)
            ax.set_yticklabels(xticklabels, size=gridlabelsize, color=gridlabelcolor)
            if exp_spacing in (0, 1):
                ax.set_xlabel(r"$q_y$ (" + Q_pixel_units + ")")
                ax.set_ylabel(r"$q_x$ (" + Q_pixel_units + ")")
            else:
                ax.set_xlabel(
                    r"$q_y$ (" + Q_pixel_units + " e" + str(exp_spacing) + ")"
                )
                ax.set_ylabel(
                    r"$q_x$ (" + Q_pixel_units + " e" + str(exp_spacing) + ")"
                )
        else:
            ax.set_xticklabels([])
            ax.set_yticklabels([])
        ax.grid(
            linestyle=majorgridls, linewidth=majorgridlw, color=gridcolor, alpha=alpha
        )

        # Add the grid
        if majorgridlines:
            add_cartesian_grid(
                ax,
                d={
                    "x0": qx0,
                    "y0": qy0,
                    "spacing": gridspacing,
                    "majorlw": majorgridlw,
                    "majorls": majorgridls,
                    "minorlw": minorgridlw,
                    "minorls": minorgridls,
                    "color": gridcolor,
                    "label": gridlabels,
                    "labelsize": gridlabelsize,
                    "labelcolor": gridlabelcolor,
                    "alpha": alpha,
                },
            )
        if minorgridlines:
            add_cartesian_grid(
                ax,
                d={
                    "x0": qx0,
                    "y0": qy0,
                    "spacing": gridspacing,
                    "majorlw": majorgridlw,
                    "majorls": majorgridls,
                    "minorlw": minorgridlw,
                    "minorls": minorgridls,
                    "color": gridcolor,
                    "label": gridlabels,
                    "labelsize": gridlabelsize,
                    "labelcolor": gridlabelcolor,
                    "alpha": alpha,
                },
            )

    # Add a polar-elliptical grid
    if polargrid:
        pass

    return


# Shape overlays


def show_rectangles(
    ar,
    lims=(0, 1, 0, 1),
    color="r",
    fill=True,
    alpha=0.25,
    linewidth=2,
    returnfig=False,
    **kwargs
):
    """
    Visualization function which plots a 2D array with one or more overlayed rectangles.
    lims is specified in the order (x0,xf,y0,yf). The rectangle bounds begin at the upper
    left corner of (x0,y0) and end at the upper left corner of (xf,yf) -- i.e inclusive
    in the lower bound, exclusive in the upper bound -- so that the boxed region encloses
    the area of array ar specified by ar[x0:xf,y0:yf].

    To overlay one rectangle, lims must be a single 4-tuple.  To overlay N rectangles,
    lims must be a list of N 4-tuples.  color, fill, and alpha may each be single values,
    which are then applied to all the rectangles, or a length N list.

    See the docstring for py4DSTEM.visualize.show() for descriptions of all input
    parameters not listed below.

    Accepts:
        lims        (4-tuple, or list of N 4-tuples) the rectangle bounds (x0,xf,y0,yf)
        color       (valid matplotlib color, or list of N colors)
        fill        (bool or list of N bools) filled in or empty rectangles
        alpha       (number, 0 to 1) transparency
        linewidth   (number)

    Returns:
        If returnfig==False (default), the figure is plotted and nothing is returned.
        If returnfig==False, the figure and its one axis are returned, and can be
        further edited.
    """
    fig, ax = show(ar, returnfig=True, **kwargs)
    d = {
        "lims": lims,
        "color": color,
        "fill": fill,
        "alpha": alpha,
        "linewidth": linewidth,
    }
    add_rectangles(ax, d)

    if not returnfig:
        return
    else:
        return fig, ax


def show_circles(
    ar,
    center,
    R,
    color="r",
    fill=True,
    alpha=0.3,
    linewidth=2,
    returnfig=False,
    **kwargs
):
    """
    Visualization function which plots a 2D array with one or more overlayed circles.
    To overlay one circle, center must be a single 2-tuple.  To overlay N circles,
    center must be a list of N 2-tuples.  color, fill, and alpha may each be single values,
    which are then applied to all the circles, or a length N list.

    See the docstring for py4DSTEM.visualize.show() for descriptions of all input
    parameters not listed below.

    Accepts:
        ar              (2D array) the data
        center          (2-tuple, or list of N 2-tuples) the center of the circle (x0,y0)
        R               (number of list of N numbers) the circles radius
        color           (valid matplotlib color, or list of N colors)
        fill            (bool or list of N bools) filled in or empty rectangles
        alpha           (number, 0 to 1) transparency
        linewidth       (number)

    Returns:
        If returnfig==False (default), the figure is plotted and nothing is returned.
        If returnfig==False, the figure and its one axis are returned, and can be
        further edited.
    """

    fig, ax = show(ar, returnfig=True, **kwargs)

    d = {
        "center": center,
        "R": R,
        "color": color,
        "fill": fill,
        "alpha": alpha,
        "linewidth": linewidth,
    }
    add_circles(ax, d)

    if not returnfig:
        return
    else:
        return fig, ax


def show_ellipses(
    ar,
    center,
    a,
    b,
    theta,
    color="r",
    fill=True,
    alpha=0.3,
    linewidth=2,
    returnfig=False,
    **kwargs
):
    """
    Visualization function which plots a 2D array with one or more overlayed ellipses.
    To overlay one ellipse, center must be a single 2-tuple.  To overlay N circles,
    center must be a list of N 2-tuples.  Similarly, the remaining ellipse parameters -
    a, e, and theta - must each be a single number or a len-N list.  color, fill, and
    alpha may each be single values, which are then applied to all the circles, or
    length N lists.

    See the docstring for py4DSTEM.visualize.show() for descriptions of all input
    parameters not listed below.

    Accepts:
        center      (2-tuple, or list of N 2-tuples) the center of the circle (x0,y0)
        a           (number or list of N numbers) the semimajor axis length
        e           (number or list of N numbers) ratio of semiminor/semimajor length
        theta       (number or list of N numbers) the tilt angle in radians
        color       (valid matplotlib color, or list of N colors)
        fill        (bool or list of N bools) filled in or empty rectangles
        alpha       (number, 0 to 1) transparency
        linewidth   (number)

    Returns:
        If returnfig==False (default), the figure is plotted and nothing is returned.
        If returnfig==False, the figure and its one axis are returned, and can be
        further edited.
    """
    fig, ax = show(ar, returnfig=True, **kwargs)
    d = {
        "center": center,
        "a": a,
        "b": b,
        "theta": theta,
        "color": color,
        "fill": fill,
        "alpha": alpha,
        "linewidth": linewidth,
    }
    add_ellipses(ax, d)

    if not returnfig:
        return
    else:
        return fig, ax


def show_annuli(
    ar,
    center,
    radii,
    color="r",
    fill=True,
    alpha=0.3,
    linewidth=2,
    returnfig=False,
    **kwargs
):
    """
    Visualization function which plots a 2D array with one or more overlayed annuli.
    To overlay one annulus, center must be a single 2-tuple.  To overlay N annuli,
    center must be a list of N 2-tuples.  color, fill, and alpha may each be single values,
    which are then applied to all the circles, or a length N list.

    See the docstring for py4DSTEM.visualize.show() for descriptions of all input
    parameters not listed below.

    Accepts:
        center      (2-tuple, or list of N 2-tuples) the center of the annulus (x0,y0)
        radii       (2-tuple, or list of N 2-tuples) the inner and outer radii
        color       (string of list of N strings)
        fill        (bool or list of N bools) filled in or empty rectangles
        alpha       (number, 0 to 1) transparency
        linewidth   (number)

    Returns:
        If returnfig==False (default), the figure is plotted and nothing is returned.
        If returnfig==False, the figure and its one axis are returned, and can be
        further edited.
    """
    fig, ax = show(ar, returnfig=True, **kwargs)
    d = {
        "center": center,
        "radii": radii,
        "color": color,
        "fill": fill,
        "alpha": alpha,
        "linewidth": linewidth,
    }
    add_annuli(ax, d)

    if not returnfig:
        return
    else:
        return fig, ax


def show_points(
    ar,
    x,
    y,
    s=1,
    scale=50,
    alpha=1,
    pointcolor="r",
    open_circles=False,
    title=None,
    returnfig=False,
    **kwargs
):
    """
    Plots a 2D array with one or more points.
    x and y are the point centers and must have the same length, N.
    s is the relative point sizes, and must have length 1 or N.
    scale is the size of the largest point.
    pointcolor have length 1 or N.

    Accepts:
        ar          (array) the image
        x,y         (number or iterable of numbers) the point positions
        s           (number or iterable of numbers) the relative point sizes
        scale       (number) the maximum point size
        title       (str)  title for plot
        pointcolor
        alpha

    Returns:
        If returnfig==False (default), the figure is plotted and nothing is returned.
        If returnfig==False, the figure and its one axis are returned, and can be
        further edited.
    """
    fig, ax = show(ar, title=title, returnfig=True, **kwargs)
    d = {
        "x": x,
        "y": y,
        "s": s,
        "scale": scale,
        "pointcolor": pointcolor,
        "alpha": alpha,
        "open_circles": open_circles,
    }
    add_points(ax, d)

    if not returnfig:
        return
    else:
        return fig, ax<|MERGE_RESOLUTION|>--- conflicted
+++ resolved
@@ -716,15 +716,8 @@
         # Add a scalebar
         if scalebar is not None and scalebar is not False:
             # Add the grid
-<<<<<<< HEAD
-            scalebar["Nx"] = ar.shape[0]
-            scalebar["Ny"] = ar.shape[1]
-            scalebar["pixelsize"] = pixelsize
-            scalebar["pixelunits"] = pixelunits
-            scalebar["space"] = space
-            add_scalebar(ax, scalebar)
-=======
-            scalebar['Nx'],scalebar['Ny']=ar.shape
+            scalebar['Nx'] = ar.shape[0]
+            scalebar['Ny'] = ar.shape[1]
             scalebar['pixelsize'] = pixelsize
             scalebar['pixelunits'] = pixelunits
             scalebar['space'] = space
@@ -741,7 +734,6 @@
                 scalebar['labelsize'] = np.min(np.array(figsize)) * 2.0
             add_scalebar(ax,scalebar)
 
->>>>>>> b51a392a
 
         # Add cartesian grid
         if cartesian_grid is not None:
