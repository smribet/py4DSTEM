--- conflicted
+++ resolved
@@ -7,11 +7,7 @@
 from .overlay import add_pointlabels,add_vector,add_bragg_index_labels,add_ellipses
 from .vis_grid import show_image_grid
 from .vis_RQ import ax_addaxes,ax_addaxes_QtoR
-<<<<<<< HEAD
 from ..io import DataCube,Coordinates,PointList
-=======
-from ..io import PointList
->>>>>>> 60231c11
 from ..process.utils import get_voronoi_vertices,convert_ellipse_params
 from ..process.calibration import double_sided_gaussian
 from ..process.latticevectors import get_selected_lattice_vectors
@@ -26,14 +22,6 @@
         center (2-tuple): the center
         fitradii (2-tuple of numbers): the annulus inner and outer fit radii
         ellipse_params (5-tuple): the parameters of the fit ellipse, (qx0,qy0,a,b,theta).
-<<<<<<< HEAD
-            See the module docstring for utils.ellipticalCoords for more details.
-        fill (bool): the fill value of the annulus
-        color_ann (color): annulus color
-        color_ell (color): ellipse color
-        alpha_ann:
-        alpha_ell:
-=======
             See the module docstring for utils.elliptical_coords for more details.
         fill (bool): if True, fills in the annular fitting region,
           else shows only inner/outer edges
@@ -41,7 +29,6 @@
         color_ell (color): ellipse color
         alpha_ann: transparency for the annulus
         alpha_ell: transparency forn the fit ellipse
->>>>>>> 60231c11
         linewidth_ann:
         linewidth_ell:
     """
